--- conflicted
+++ resolved
@@ -29,12 +29,6 @@
         run: python setup.py sdist bdist_wheel
       - name: Upload to PyPI
         env:
-<<<<<<< HEAD
-          TWINE_USERNAME: ${{ secrets.PYPI_USERNAME }}
-          TWINE_PASSWORD: ${{ secrets.PYPI_PASSWORD }}
-        run: twine upload dist/* --skip-existing
-=======
           TWINE_USERNAME: "__token__"
           TWINE_PASSWORD: ${{ secrets.PYPI_TOKEN }}
-        run: twine upload dist/*
->>>>>>> cd9d902e
+        run: twine upload dist/*