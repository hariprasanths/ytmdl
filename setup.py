#!/usr/bin/env python3
"""Setup ytmdl."""

import setuptools

with open("README.md", "r") as fh:
    long_description = fh.read()

req_pkgs = [
            'youtube_dl',
            'mutagen',
            'itunespy==1.5.5',
            'requests',
            'colorama',
            'bs4',
            'downloader-cli',
            'lxml',
            'pyxdg',
            'ffmpeg-python',
            'pysocks',
<<<<<<< HEAD
=======
            'unidecode',
            'tensorflow',
            'inaSpeechSegmenter'
>>>>>>> c2f425e3
        ]


extra_features = {
            'noise-clean': ['inaSpeechSegmenter', 'tensorflow']
        }

if __name__ == '__main__':
    setuptools.setup(
        name="ytmdl",
        version="2020.07.09",
        author="Deepjyoti Barman",
        author_email="deep.barma30@gmail.com",
        description="Youtube Music Downloader",
        long_description=long_description,
        long_description_content_type="text/markdown",
        url="https://github.com/deepjyoti30/ytmdl",
        packages=setuptools.find_packages(),
        classifiers=(
            "Programming Language :: Python :: 3",
            "License :: OSI Approved :: MIT License",
            "Operating System :: OS Independent",
        ),
        python_requires=">=3.*",
        scripts=['bin/ytmdl'],
        install_requires=req_pkgs,
        setup_requires=req_pkgs,
        extras_require=extra_features
    )<|MERGE_RESOLUTION|>--- conflicted
+++ resolved
@@ -18,12 +18,7 @@
             'pyxdg',
             'ffmpeg-python',
             'pysocks',
-<<<<<<< HEAD
-=======
             'unidecode',
-            'tensorflow',
-            'inaSpeechSegmenter'
->>>>>>> c2f425e3
         ]
 
 
