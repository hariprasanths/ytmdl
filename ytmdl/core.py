"""Contain all the core functions for ytmdl"""

from typing import Union
from simber import Logger
from colorama import Fore, Style

from ytmdl import (
    yt,
    song,
    stringutils,
    defaults,
    utility,
    manual,
    metadata
)
from ytmdl.exceptions import (
    DownloadError, ConvertError, NoMetaError, MetadataError
)


logger = Logger("core")


def search(song_name, args) -> Union[str, str]:
    """Search the song on YouTube, ask the user for an input and accordingly
    return a selected song.

    The song can be extracted either from an URL or the name. If the name is
    present, we will search on YouTube for the name, ask the user for a choice
    and accordingly return the choice.

    If the URL is present, we will extract the data from the URL and return it
    accordingly.
    """
    # Declare some default values
    YOUTUBE_LINK_BASE = "https://youtube.com{}"
    PASSED_CHOICE = args.choice
    URL = args.url
    IS_QUIET = args.quiet

    if URL is None:
        if IS_QUIET:
            logger.info('Quiet is enabled')

        logger.info('Searching Youtube for {}{}{}'.format(
                Fore.LIGHTYELLOW_EX,
                song_name,
                Style.RESET_ALL
        ))

        data = yt.search(song_name, not args.disable_metaadd,
                         args.proxy,
                         kw=[args.artist, args.album])

        # Handle the exception if urls has len 0
        if len(data) == 0:
            logger.critical(
                "No song found. Please try again with a different keyword.")

        if not IS_QUIET:
            # Ask for a choice
            choice = song.getChoice(data, 'mp3')
        elif PASSED_CHOICE is not None and PASSED_CHOICE <= len(data):
            choice = PASSED_CHOICE - 1
            logger.info("Using {} as choice".format(PASSED_CHOICE))
        else:
            choice = 0

        return (
            YOUTUBE_LINK_BASE.format(data[choice]["href"]),
            data[choice]["title"]
        )

    # If the url is passed then get the data
    data = []

    # Strip unwanted stuff from the URL
    URL = stringutils.srtip_unwanted_words_from_url(URL)

    # Get video data from youtube
    temp_data = yt.scan_video(yt.get_href(URL), args.proxy)

    # Sometimes the temp_data may be returned as unauthorized, skip that
    if type(temp_data) is str and temp_data.lower() == "Unauthorized".lower():
        if args.ignore_errors:
            logger.warning("{}: is unauthorized".format(URL))
            return
        else:
            logger.critical("{}: is unauthorized".format(URL))

    data.append(temp_data)

    # In this case choice will be 0
    return URL, data[0]["title"]


def download(link, yt_title, args) -> str:
    """Download the song by using the passed link.

    The song will be saved with the passed title.
    Return the saved path of the song.
    """
    logger.info('Downloading {}{}{} in {}{}kbps{}'.format(
        Fore.LIGHTMAGENTA_EX,
        yt_title,
        Style.RESET_ALL,
        Fore.LIGHTYELLOW_EX,
        defaults.DEFAULT.SONG_QUALITY,
        Style.RESET_ALL
    ))
    path = yt.dw(link, args.proxy, yt_title, args.format)

    if type(path) is not str:
        # Probably an error occured
        raise DownloadError(link, path)

    logger.info('Downloaded!')
    return path


<<<<<<< HEAD
def convert(path: str, passed_format: str) -> str:
    """Convert the song into the proper format as asked by
=======
def convert(
    path: str,
    passed_format: str,
    start: float = None,
    end: float = None
) -> str:
    """Conver the song into the proper format as asked by
>>>>>>> 7f78cf26
    the user.
    """
    FORMAT_CONVERSION_MAP = {
        "mp3": utility.convert_to_mp3,
        "opus": utility.convert_to_opus
    }

    # We need to check if start and end are passed.
    # If those are passed it means only a part of the song is
    # to be extracted.
    logger.debug("{}:{}".format(start, end))
    if start is not None and end is not None:
        conv_name = utility.extract_part_convert(
                        path, passed_format, start, end)

        # We need to raise exception if something went wrong
        if type(conv_name) is not str:
            raise ConvertError(conv_name)

        return conv_name

    # If it is m4a, don't convert
    if passed_format == "m4a":
        return path

    # Else the format needs to be in the list
    # It should probably in the list since the check
    # is done once before by the main function
    if passed_format not in FORMAT_CONVERSION_MAP.keys():
        return

    conv_name = FORMAT_CONVERSION_MAP.get(passed_format)(path)

    if type(conv_name) is not str:
        raise ConvertError(conv_name)

    return conv_name


def trim(name: str, args) -> None:
    """Trim the song of unwanted noise by making calls to the
    internal functions.
    """
    # Check if we need to import trim. Importing it is realy inefficient if
    # the user is not going to use it.
    if not args.trim:
        return

    logger.debug("Need to trim the song, importing the trim module.")
    try:
        from ytmdl import trim
    except ImportError:
        logger.error("Dependencies needed for trim are not installed. "
                     "Please use the [noise-clean] specifier when "
                     "installing ytmdl. The script will continue "
                     "without trimming.")
        return

    # Trim the song if the trim option is passed.
    logger.info("Passing the song to get trimmed.")
    trim.Trim(name)


def meta(conv_name: str, song_name: str, search_by: str, args):
    """Handle adding the metadata for the passed song.

    We will use the passed name to search for metadata, ask
    the user for a choice and accordingly add the meta to
    the song.
    """
    PASSED_FORMAT = args.format
    IS_QUIET = args.quiet

    if args.manual_meta:
        # Read the values from the user.
        TRACK_INFO = manual.get_data(song_name)

        # Since above code will return a list with just
        # one element, the option will be set to 0 by
        # default and won't ask the user
    else:
        # Else add metadata in ordinary way
        logger.info('Getting song data for {}...'.format(search_by))
        TRACK_INFO = metadata.SEARCH_SONG(search_by, filters=[
                                          args.artist, args.album],
                                          disable_sort=args.disable_sort)

    # If no meta was found raise error
    if not TRACK_INFO:
        raise NoMetaError(search_by)

    logger.info('Setting data...')
    option = song.setData(TRACK_INFO, IS_QUIET, conv_name, PASSED_FORMAT,
                          args.choice)

    if type(option) is not int:
        raise MetadataError(search_by)

    return TRACK_INFO[option]<|MERGE_RESOLUTION|>--- conflicted
+++ resolved
@@ -118,18 +118,13 @@
     return path
 
 
-<<<<<<< HEAD
-def convert(path: str, passed_format: str) -> str:
-    """Convert the song into the proper format as asked by
-=======
 def convert(
     path: str,
     passed_format: str,
     start: float = None,
     end: float = None
 ) -> str:
-    """Conver the song into the proper format as asked by
->>>>>>> 7f78cf26
+    """Convert the song into the proper format as asked by
     the user.
     """
     FORMAT_CONVERSION_MAP = {
