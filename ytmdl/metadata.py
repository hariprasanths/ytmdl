--- conflicted
+++ resolved
@@ -6,11 +6,7 @@
     remove_multiple_spaces, remove_punct, compute_jaccard, remove_stopwords,
     check_keywords
 )
-<<<<<<< HEAD
-from ytmdl import gaana, logger, defaults, deezer
-=======
-from ytmdl import gaana, logger, defaults, saavn
->>>>>>> 4b9191d9
+from ytmdl import gaana, logger, defaults, deezer, saavn
 from unidecode import unidecode
 
 logger = logger.Logger('metadata')
@@ -50,7 +46,6 @@
         return None
 
 
-<<<<<<< HEAD
 def get_from_deezer(SONG_NAME):
     """Get some tags from deezer."""
     try:
@@ -58,7 +53,7 @@
         return songs
     except Exception as e:
         _logger_provider_error(e, 'Deezer')
-=======
+        
 def get_from_saavn(SONG_NAME):
     """
     Get the songs from JioSaavn
@@ -68,7 +63,6 @@
         return results
     except Exception as e:
         _logger_provider_error(e, "Saavn")
->>>>>>> 4b9191d9
         return None
 
 
@@ -156,11 +150,8 @@
     GET_METADATA_ACTIONS = {
         'itunes': get_from_itunes,
         'gaana': get_from_gaana,
-<<<<<<< HEAD
         'deezer': get_from_deezer
-=======
         'saavn': get_from_saavn
->>>>>>> 4b9191d9
     }
 
     broken_provider_counter = 0
