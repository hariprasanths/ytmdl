"""Define functions related to getting tags."""

import itunespy
from ytmdl.stringutils import (
    remove_multiple_spaces, remove_punct, compute_jaccard, remove_stopwords,
    check_keywords
)
<<<<<<< HEAD
from ytmdl import gaana, logger, defaults

logger = logger.Logger('metadata')
=======
from ytmdl import gaana, logger
from unidecode import unidecode

logger = logger.Logger('metadata')


def _logger_provider_error(exception, name):
    """Show error if providers throw an error""""
    logger.debug('{}'.format(exception))
    logger.error(
        "Something went wrong with {}. The program will continue with"
        "the other providers. Please check '{}' for more details.".format(name, logger.get_log_file()))
>>>>>>> c56069f2


def get_from_itunes(SONG_NAME):
    """Try to download the metadata using itunespy."""
    # Try to get the song data from itunes
    try:
        SONG_INFO = itunespy.search_track(SONG_NAME)
        # Before returning convert all the track_time values to minutes.
        for song in SONG_INFO:
            song.track_time = round(song.track_time / 60000, 2)
        return SONG_INFO
    except Exception as e:
        _logger_provider_error(e, 'iTunes')
        return None


def get_from_gaana(SONG_NAME):
    """Get some tags from gaana."""
    try:
        nana = gaana.searchSong(SONG_NAME)
        return nana
    except Exception as e:
        _logger_provider_error(e, 'Gaana')
        return None


def _search_tokens(song_name, song_list):
    """Search song in the cache based on simple each word matching."""
    song_name = remove_punct(
<<<<<<< HEAD
        remove_stopwords(
            remove_multiple_spaces(song_name).lower()
        ))
=======
                    remove_stopwords(
                        remove_multiple_spaces(unidecode(song_name)).lower()
                    ))
>>>>>>> c56069f2
    tokens1 = song_name.split()
    cached_songs = song_list

    res = []
    for song in cached_songs:
        song_back = song
        name = song.track_name.lower()
        name = remove_punct(name)
        name = remove_multiple_spaces(name)
        name = unidecode(name)
        tokens2 = name.split()
        match = check_keywords(tokens1, tokens2)
        if match:
            dist = compute_jaccard(tokens1, tokens2)
            if dist >= 1:
                res.append((song_back, dist))
    res = sorted(res, key=lambda x: x[1], reverse=True)

    # Return w/o the dist values
    for i in range(0, len(res)):
        res[i] = res[i][0]
    return res


def filterSongs(data, filters=[]):
    """Filter the songs according to the passed filters.

    In the passed filters the first element is artist.
    The second element is album."""

    # In some cases the data can be None, then just return
    if data is None:
        return data

    new_tuple = []
    rest = []

    for songData in data:
        artistMatch = True
        albumMatch = True

        if filters[0] is not None:
            artistMatch = (songData.artist_name == filters[0])
        if filters[1] is not None:
            albumMatch = (songData.collection_name == filters[1])

        if artistMatch and albumMatch:
            new_tuple.append(songData)
        else:
            rest.append(songData)
    return (new_tuple + rest)


def _extend_to_be_sorted_and_rest(provider_data, to_be_sorted, rest, filters):
    """Create the to be sorted and rest lists"""
    # Before passing for sorting filter the songs
    # with the passed args
    if filters:
        provider_data = filterSongs(provider_data, filters)
    if provider_data is not None:
        to_be_sorted.extend(provider_data[:10])
        rest.extend(provider_data[10:])


def SEARCH_SONG(q="Tera Buzz", filters=[]):
    """Do the task by calling other functions."""
    to_be_sorted = []
    rest = []

    metadata_providers = defaults.DEFAULT.METADATA_PROVIDERS

    GET_METADATA_ACTIONS = {
        'itunes': get_from_itunes,
        'gaana': get_from_gaana
    }

    broken_provider_counter = 0

    for provider in metadata_providers:
        data_provider = GET_METADATA_ACTIONS.get(
            provider, lambda _: None)(q)
        if data_provider:
            _extend_to_be_sorted_and_rest(
                data_provider, to_be_sorted, rest, filters)
        else:
            logger.error('"{}" isn\'t implemented'.format(provider))
            broken_provider_counter += 1
    
    # to_be_sorted will be empty and it will return None anyway, no need
    # to do it here as well
    if broken_provider_counter == len(metadata_providers):
        logger.error("{}".format('No metadata provider in the configuration is '
                                 'implemented. Please change it to something available '
                                 'or use the --skip-meta flag'))

    if not to_be_sorted:
        return None

    # Send the data to get sorted
    sorted_data = _search_tokens(q, to_be_sorted)

    # Add the unsorted data
    sorted_data += rest

    return sorted_data


if __name__ == '__main__':
    n = SEARCH_SONG("That's what I like", ["Bruno Mars", None])

    for i in n:
        print(i.track_name + ' by ' + i.artist_name + ' of ' + i.collection_name)<|MERGE_RESOLUTION|>--- conflicted
+++ resolved
@@ -5,12 +5,7 @@
     remove_multiple_spaces, remove_punct, compute_jaccard, remove_stopwords,
     check_keywords
 )
-<<<<<<< HEAD
 from ytmdl import gaana, logger, defaults
-
-logger = logger.Logger('metadata')
-=======
-from ytmdl import gaana, logger
 from unidecode import unidecode
 
 logger = logger.Logger('metadata')
@@ -22,7 +17,6 @@
     logger.error(
         "Something went wrong with {}. The program will continue with"
         "the other providers. Please check '{}' for more details.".format(name, logger.get_log_file()))
->>>>>>> c56069f2
 
 
 def get_from_itunes(SONG_NAME):
@@ -52,15 +46,9 @@
 def _search_tokens(song_name, song_list):
     """Search song in the cache based on simple each word matching."""
     song_name = remove_punct(
-<<<<<<< HEAD
-        remove_stopwords(
-            remove_multiple_spaces(song_name).lower()
-        ))
-=======
                     remove_stopwords(
                         remove_multiple_spaces(unidecode(song_name)).lower()
                     ))
->>>>>>> c56069f2
     tokens1 = song_name.split()
     cached_songs = song_list
 
