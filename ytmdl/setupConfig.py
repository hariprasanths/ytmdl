"""Functions used in setting up the config file are defined here."""

import os
import re
from ytmdl.logger import Logger
from xdg.BaseDirectory import xdg_config_home


config_text = '''#*****************************************#
#*-------------config for ytmdl ----------#
#
#-----------------------------------------#
#------PLEASE DON\'T LEAVE ANY BLANK LINE---#
#-----------------------------------------#
#
# To change defaults just remove the hash(#)
# from thw beginning of the line.
# The will be read as a single line comment.
#
#*****************************************
# The SONG_DIR is the directory where all the songs will be saved.
# In order to change it, simply remove the hash from beginning
# And change the path to your desired one.
# In case the path has spaces in in, include it in a " "
# Following is a simple folder path example
#
#SONG_DIR = "path/to/your/desired/folder"
#
#************--------ADVANCED-------*********
# If you want to save the song in custom folders than those can be
# added to the name like the following example.
# The possible values are following
#
# Artist --> Song Artist
# Album  --> Song Album Name
# Title  --> Song Name
# Genre  --> Song Genre
# TrackNumber --> Song Number in the album
# ReleaseDate --> Song Release date
#
# Following is an example of the format
#SONG_DIR = "/home/user/Music$Artist->Album->Title"
#
#*****************************************#
# The QUALITY is the quality of the song in kbps
# By default it is set to 320kbps
# In case you want to change it to something else,
# Uncomment the following line and change it
#
# Supported values are 320 and 192
#
#QUALITY = "320"
#
#*****************************************#
# The METADATA_PROVIDERS value is a comma separated
# values that specifies wich API providers to use for getting
# the song metadata. Available values right now are: itunes, gaana, deezer.
# Please check the github page of ytmdl for more information.
#
#METADATA_PROVIDERS = "itunes, gaana"
#*****************************************#
<<<<<<< HEAD
# '''
=======
# The DEFAULT_FORMAT denotes what to use as default between
# m4a and mp3
#DEFAULT_FORMAT = "mp3"
#'''
>>>>>>> 4b9191d9


logger = Logger("config")


class DEFAULTS:
    """Some default stuff defined."""

    def __init__(self):
        # The home dir
        self.HOME_DIR = os.path.expanduser('~')

        # The default song dir
        self.SONG_DIR = self._get_music_dir()

        # The temp dir
        self.SONG_TEMP_DIR = os.path.join(self.SONG_DIR, 'ytmdl')

        # The default song quality
        self.SONG_QUALITY = '320'

        # The config path
        self.CONFIG_PATH = os.path.join(xdg_config_home, 'ytmdl')

        # The default metadata providers
        self.METADATA_PROVIDERS = ['itunes', 'gaana', 'saavn']

        # The available metadata providers
        self.AVAILABLE_METADATA_PROVIDERS = self.METADATA_PROVIDERS + \
            ['deezer']  # add new ones here

        self.VALID_FORMATS = ['mp3', 'm4a']

        self.DEFAULT_FORMAT = 'mp3'

    def _get_music_dir(self):
        """Get the dir the file will be saved to."""
        # The first preference will be ~/Music.
        # If that is not present, try checking the XDG_MUSIC_DIR
        # If still not, then use the current directory.
        music_dir = self._get_xdg_dir()

        if music_dir is None:
            music_dir = os.path.join(self.HOME_DIR, 'Music')

        if not os.path.exists(music_dir):
            music_dir = os.getcwd()

        return music_dir

    def _get_xdg_dir(self):
        """Get the xdg dir."""
        file_path = os.path.expanduser('~/.config/user-dirs.dirs')

        if not os.path.exists(file_path):
            return None

        with open(file_path, 'r') as RSTREAM:
            data = RSTREAM.read()
            path = re.findall(r'\nXDG_MUSIC_DIR.*?\n', str(data))
            if not path:
                return None
            path = re.sub(r'\n|XDG_MUSIC_DIR|=|"', '', path[0])
            path = os.path.expandvars(path)
            return path


def make_config():
    """Copy the config file to .config folder."""
    # Remove the current config from SONG_TEMP_DIR
    config_path = os.path.join(DEFAULTS().CONFIG_PATH, 'config')

    # Check if the ytmdl folder is present in config
    if not os.path.isdir(DEFAULTS().CONFIG_PATH):
        # Make the ytmdl folder
        os.makedirs(DEFAULTS().CONFIG_PATH, exist_ok=True)

    elif os.path.isfile(config_path):
        os.remove(config_path)

    # Check if the ytmdl folder is present in Music directory
    if not os.path.isdir(DEFAULTS().SONG_TEMP_DIR):
        # Make the ytmdl folder
        os.makedirs(DEFAULTS().SONG_TEMP_DIR)

    # Now write the config text to config file
    with open(config_path, 'w') as write_config:
        write_config.write(config_text)


def checkConfig():
    """Need to check the config to see if defaults are changed.

    The config will be saved in the .config folder.
    """
    # Try to see if the config is present in the SONG_TEMP_DIR

    if os.path.isdir(DEFAULTS().CONFIG_PATH):
        DIR_CONTENTS = os.listdir(DEFAULTS().CONFIG_PATH)
    else:
        return False

    if 'config' not in DIR_CONTENTS:
        make_config()
        return True
    else:
        return True


def check_config_setup():
    """
    Method to check if the config file is setup.

    This is different from the above method because
    it will check if the config is setup and not do
    anything about it.

    The return value can be used to perform on config
    setup etc.
    """
    # There are two possibilities that might indicate
    # that the config is not setup.
    DEFAULT_CONF_PATH = DEFAULTS().CONFIG_PATH

    # Check if ytmdl config directory is present
    if not os.path.isdir(DEFAULT_CONF_PATH):
        return False

    # Check if config file is present
    if not os.path.isfile(os.path.join(DEFAULT_CONF_PATH, 'config')):
        return False

    # Else it's probably setup
    return True

<<<<<<< HEAD

def checkValidity(keyword, value):
=======
def checkExistence(keyword, value):
>>>>>>> 4b9191d9
    """Check if the user specified value in config is possible."""
    if keyword == 'SONG_DIR':
        # In this case check if $ and -> are present
        # If they are then only check if the base dir exists
        if '$' in value:
            pos = value.find('$')
            value = value[:pos]
        return os.path.isdir(value)
    elif keyword == 'QUALITY':
        # Possible values that QUALITY can take
        possQ = ['320', '192']
        return value in possQ
    elif keyword == 'DEFAULT_FORMAT':
        possF = DEFAULTS().VALID_FORMATS
        return value in possF
    elif keyword == 'METADATA_PROVIDERS':
        # Possible values that METADATA_PROVIDERS can take
        possM = DEFAULTS().AVAILABLE_METADATA_PROVIDERS
        if not value:
            logger.warning(
                "Metadata provider value is empty. \
                    Default values will be used.")
            return False
        new_val = value.replace(' ', '').split(',')

        # Even if one is valid, return true
        for provider in new_val:
            if provider in possM:
                return True
        return False


def retDefault(keyword):
    """Return the DEFAULT value of keyword."""
    if keyword == 'QUALITY':
        return DEFAULTS().SONG_QUALITY
    elif keyword == 'DEFAULT_FORMAT':
        return DEFAULTS().DEFAULT_FORMAT
    elif keyword == 'SONG_DIR':
        return DEFAULTS().SONG_DIR
    elif keyword == 'METADATA_PROVIDERS':
        return DEFAULTS().METADATA_PROVIDERS


def GIVE_DEFAULT(self, keyword):
    """Check if the user has uncommented the config and added something.

    If possible get what is changed, else return the default value.
    """
    # Check If the config is already present in SONG_TEMP_DIR
    if not checkConfig():
        return retDefault(keyword)
    else:
        # Then read from it
        READ_STREAM = open(os.path.join(DEFAULTS().CONFIG_PATH, 'config'), 'r')

        while True:
            line = READ_STREAM.readline()
            if not line:
                return retDefault(keyword)
            if line[0] != '#' and keyword in line:
                # Get the position of =
                index_equal = line.index('=')
                if line[index_equal + 1] == ' ':
                    newDEFAULT = line[index_equal + 2:]
                else:
                    newDEFAULT = line[index_equal + 1:]

                # Remove the "
                newDEFAULT = newDEFAULT.replace('"', '')
                newDEFAULT = newDEFAULT.replace("'", '')
                # Check if the line has a \n in it
                if "\n" in line:
                    newDEFAULT = newDEFAULT.replace('\n', '')

                if checkValidity(keyword, newDEFAULT):
                    return newDEFAULT
                else:
                    if newDEFAULT:
                        logger.warning(
                            "{}: is invalid for option {}.".format(newDEFAULT, keyword))
                    return retDefault(keyword)


if __name__ == '__main__':
    make_config()
    exit(0)<|MERGE_RESOLUTION|>--- conflicted
+++ resolved
@@ -59,14 +59,10 @@
 #
 #METADATA_PROVIDERS = "itunes, gaana"
 #*****************************************#
-<<<<<<< HEAD
-# '''
-=======
 # The DEFAULT_FORMAT denotes what to use as default between
 # m4a and mp3
 #DEFAULT_FORMAT = "mp3"
 #'''
->>>>>>> 4b9191d9
 
 
 logger = Logger("config")
@@ -202,12 +198,9 @@
     # Else it's probably setup
     return True
 
-<<<<<<< HEAD
 
 def checkValidity(keyword, value):
-=======
-def checkExistence(keyword, value):
->>>>>>> 4b9191d9
+
     """Check if the user specified value in config is possible."""
     if keyword == 'SONG_DIR':
         # In this case check if $ and -> are present
